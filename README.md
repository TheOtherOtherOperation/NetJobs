# NetJobs

## License
Copyright (c) 2016 DeepStorage, LLC (deepstorage.net) and Ramon A. Lovato (ramonalovato.com).

See the file LICENSE for copying permission.

Author: Ramon A. Lovato (ramonalovato.com)
For: DeepStorage, LLC (deepstorage.net)
Version: 2.3

## Introduction
NetJobs is a network job synchronizer written in Python. Its primary use is the synchronization of benchmark jobs running on multiple virtual machines on a vLAN. Since VMs typically do not have regular access to the host machine's system clock, NetJobs aims to provide a service for starting jobs on multiple VMs at approximately the same time. True simultaneity under these conditions is impossible, of course, and NetJobs is no exception. Its aim is to reduce the latency between start times, not eliminate it completely.

## Requirements
Any machine running Python 3.4 or later.

## Architecture
- NetJobs.py: the main NetJobs control center.
- NetJobsAgent.py: the NetJobs agent to be run on target machines.

NetJobs communicates with its agents using standard TCP sockets. NetJobsAgent should be loaded onto each target virtual or physical machine, and the main NetJobs script should be run on the control center. Both scripts are designed to be run from the command line. A GUI is not provided.

## Instructions
If Python is installed in a nonstandard location, or if multiple versions of Python are installed on the same machine, launching the scripts by name may not work. In this case, the script names will need to be passed as arguments to the Python interpreter. E.g.:
	$ python3 NetJobsAgent.py

### NetJobsAgent
Usage: NetJobsAgent.py

The agent runs as a lightweight, non-daemon, TCP server, which should be loaded onto each target machine and run before starting NetJobs. It accepts no arguments. The process listens on port 16192 and accepts only a single connection at a time. Upon completion of a task, the agent returns to waiting mode. This process blocks indefinitely and must be manually terminated with a ctrl-c/ctrl-break keyboard interrupt.

### NetJobs
Usage: NetJobs.py [OPTIONS] [PATH]

OPTIONS
	-h Display help message.
	-s Run in simulator mode (disables networking).
	-v Run in verbose mode.
    -l Enable test result logging to file.
PATH
	Relative or absolute path to configuration file (required).

Example: $ NetJobs.py -v "C:\NetJobs\testconfig.txt"

If a configuration file is not provided, NetJobs will ask for one. On completion, NetJobs will print out the output received from each target machine. Running with the -v flag will cause NetJobs to also output its progress at each step.

NetJobs begins by parsing the configuration file and generating a list of test configurations. For each test, it begins by iterating through all targets and opening connections to them. Assuming socket creation was successful, it then performs a simple echo test to verify the connection. If this completes, it sends the target its intended command string and moves to the next. Once it finishes prepping all targets, it goes through the list again and tells each agent to start the run. It then spawns a worker thread to listen for that agent to complete. When all worker threads join, NetJobs outputs the results for that test and moves on to the next.

If -l is specified, a timestamped log file is generated for each test and placed in the same directory as the configuration file.

### Configuration File

#### Format
[TEST LABEL]:
-[GENERAL TIMEOUT]
-[MINHOSTS]
[TARGET]: [COMMAND]
-[OPTIONAL FLAG]
[TARGET]: [COMMAND]
-[OPTIONAL FLAG]
[...]
end

[TEST LABEL]:
[...]

#### Specifications
The configuration file consists of blocks containing the specifications for each test. Specifications are separated by newlines. A test block begins with an alphanumeric label, followed by a colon and a newline. Everything from that point on is then considered to be part of that test block until a line containing the keyword "end" is read, at which point, the next line read is expected to be the start of a new test block.

Each line that is not the start or end of a test block is made up of specially formatted "[KEY]: [VALUE]" pairs delimited by a colon. The parser is generally fairly tolerant of differences in white space surrounding the delimiter. Lines beginning with a hyphen ('-') are optional.

Lines beginning with a hash ('#') are treated as comment lines and ignored.

If -generaltimeout or -minhosts flags are to be used, they must appear at the beginning of a test block, before any targets are specified.

If "-generaltimeout" is set, all targets will default to that timeout. This value can be overwritten on a target-by-target basis by use of the "-timeout" flag.

The "-minhosts" flag specifies the minimum number of target hosts that must NOT timeout for the test to succeed. Acceptable values are "all" or any non-negative integer. If "-minhosts: all" (the default) is specified, the test ends immediately if any host times out. If "-minhosts: 0" is specified, the test continues even if all hosts time out.

Target lines take the form "[TARGET]: [COMMAND]", where "[TARGET]" is the host name or IP address of a machine running NetJobsAgent.py, and "[COMMAND]" is a shell-executable command (generally a script), enclosed in quotation marks, that target machine should execute.

Note that listing a single target multiple times in the same test block can lead to unpredictable results and should be avoided.

The "-timeout" flag can be set following any target line and specifies the amount of time to wait for that target to return a result. This value always overrides "-generaltimeout" and should allow sufficient time for the target's designated task to complete.

Both "-timeout" and "-generaltimeout" accept non-negative values in seconds ("s"), minutes ("m"), or hours ("h"), as well as "none" (default), which allows NetJobs to wait indefinitely. For example, "-timeout: 330s" will cause NetJobs to wait 5 minutes and 30 seconds.

#### Example:
test0:
-generaltimeout: none
-minhosts: all
localhost: "echo 'hello, world'"
-timeout: 1s
end

test1:
-generaltimeout: 5m
-minhosts: 0
172.17.1.19: "./some_test_script.sh"
-timeout: 30s
182.17.1.20: "./other_test_script.sh"
182.17.1.20: "./and_another_test_script.sh"
end

## A Note on Results
When a command initiated by NetJobsAgent returns, its standard output is piped to NetJobs and displayed as part of the results for that test. This can become difficult to read if the output for a command is particularly long. Thus, in general, we recommend redirecting long outputs to files stored locally on the target machines so as not to overload the results display from NetJobs.

## Version History

2.3 - Fixed a scoping bug that allowed configurations to persist across calls.
2.2 - NetJobsAgent now echoes subprocess output to standard out. Ping status checking added: once at least minhosts tests have reported success, each time a job completes, all currently active ListenThreads ping their targets to make sure the connection is still active.
2.1 - Output logging added. Running NetJobs with the -l flag now causes a timestamped log file to be generated for each test, in the same directory as the configuration file.
2.0 - Release version. Multiple commands now working as intended. Fixed a bug where sometimes the socket would close before all results had been transmitted.
1.2 - Fixed bugs that caused client to hang while waiting for agent results.
1.1 - Support for comment lines in config file. Input file parser rebuilt from scratch. Support for specifying multiple commands per agent.
1.0 - Initial release. Timeout values are now transmitted to agents. Agents now recover from errors and return to wait mode if a test is interrupted.
0.3 - Fixed bug that prevented working on remote machines.
0.2 - New fault handling, additional config options (timeout, etc.).
0.1 - Initial version.



<<<<<<< HEAD
This document was last updated on 03/03/16.
=======
This document was last updated on 01/06/16.
>>>>>>> f64b4b98
<|MERGE_RESOLUTION|>--- conflicted
+++ resolved
@@ -121,8 +121,4 @@
 
 
 
-<<<<<<< HEAD
-This document was last updated on 03/03/16.
-=======
-This document was last updated on 01/06/16.
->>>>>>> f64b4b98
+This document was last updated on 03/03/16.